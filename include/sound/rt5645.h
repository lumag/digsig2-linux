/*
 * linux/sound/rt5645.h -- Platform data for RT5645
 *
 * Copyright 2013 Realtek Microelectronics
 *
 * This program is free software; you can redistribute it and/or modify
 * it under the terms of the GNU General Public License version 2 as
 * published by the Free Software Foundation.
 */

#ifndef __LINUX_SND_RT5645_H
#define __LINUX_SND_RT5645_H

struct rt5645_platform_data {
	/* IN2 can optionally be differential */
	bool in2_diff;

	unsigned int dmic1_data_pin;
	/* 0 = IN2N; 1 = GPIO5; 2 = GPIO11 */
	unsigned int dmic2_data_pin;
	/* 0 = IN2P; 1 = GPIO6; 2 = GPIO10; 3 = GPIO12 */

<<<<<<< HEAD
	unsigned int hp_det_gpio;
	bool gpio_hp_det_active_high;

=======
>>>>>>> c99d49a8
	unsigned int jd_mode;
};

#endif<|MERGE_RESOLUTION|>--- conflicted
+++ resolved
@@ -20,12 +20,6 @@
 	unsigned int dmic2_data_pin;
 	/* 0 = IN2P; 1 = GPIO6; 2 = GPIO10; 3 = GPIO12 */
 
-<<<<<<< HEAD
-	unsigned int hp_det_gpio;
-	bool gpio_hp_det_active_high;
-
-=======
->>>>>>> c99d49a8
 	unsigned int jd_mode;
 };
 
