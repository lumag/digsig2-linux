/*
 * Copyright 2013-2017 Lothar Waßmann <LW@KARO-electronics.de>
 *
 * This file is dual-licensed: you can use it either under the terms
 * of the GPL or the X11 license, at your option. Note that this dual
 * licensing only applies to this file, and not this project as a
 * whole.
 *
 *  a) This file is free software; you can redistribute it and/or
 *     modify it under the terms of the GNU General Public License
 *     version 2 as published by the Free Software Foundation.
 *
 *     This file is distributed in the hope that it will be useful,
 *     but WITHOUT ANY WARRANTY; without even the implied warranty of
 *     MERCHANTABILITY or FITNESS FOR A PARTICULAR PURPOSE.  See the
 *     GNU General Public License for more details.
 *
 * Or, alternatively,
 *
 *  b) Permission is hereby granted, free of charge, to any person
 *     obtaining a copy of this software and associated documentation
 *     files (the "Software"), to deal in the Software without
 *     restriction, including without limitation the rights to use,
 *     copy, modify, merge, publish, distribute, sublicense, and/or
 *     sell copies of the Software, and to permit persons to whom the
 *     Software is furnished to do so, subject to the following
 *     conditions:
 *
 *     The above copyright notice and this permission notice shall be
 *     included in all copies or substantial portions of the Software.
 *
 *     THE SOFTWARE IS PROVIDED "AS IS", WITHOUT WARRANTY OF ANY KIND,
 *     EXPRESS OR IMPLIED, INCLUDING BUT NOT LIMITED TO THE WARRANTIES
 *     OF MERCHANTABILITY, FITNESS FOR A PARTICULAR PURPOSE AND
 *     NONINFRINGEMENT. IN NO EVENT SHALL THE AUTHORS OR COPYRIGHT
 *     HOLDERS BE LIABLE FOR ANY CLAIM, DAMAGES OR OTHER LIABILITY,
 *     WHETHER IN AN ACTION OF CONTRACT, TORT OR OTHERWISE, ARISING
 *     FROM, OUT OF OR IN CONNECTION WITH THE SOFTWARE OR THE USE OR
 *     OTHER DEALINGS IN THE SOFTWARE.
 * The code contained herein is licensed under the GNU General Public
 * License. You may obtain a copy of the GNU General Public License
 * Version 2 at the following locations:
 *
 * http://www.opensource.org/licenses/gpl-license.html
 * http://www.gnu.org/copyleft/gpl.html
 */

/dts-v1/;
#include "imx53-tx53.dtsi"
#include <dt-bindings/input/input.h>

/ {
	model = "Ka-Ro electronics TX53 module (LVDS)";
	compatible = "karo,tx53", "fsl,imx53";

	aliases {
		display = &lvds0;
		lvds0 = &lvds0;
		lvds1 = &lvds1;
	};

	backlight0: backlight0 {
		compatible = "pwm-backlight";
		pwms = <&pwm2 0 500000 0>;
		power-supply = <&reg_3v3>;
		brightness-levels = <
			  0  1  2  3  4  5  6  7  8  9
			 10 11 12 13 14 15 16 17 18 19
			 20 21 22 23 24 25 26 27 28 29
			 30 31 32 33 34 35 36 37 38 39
			 40 41 42 43 44 45 46 47 48 49
			 50 51 52 53 54 55 56 57 58 59
			 60 61 62 63 64 65 66 67 68 69
			 70 71 72 73 74 75 76 77 78 79
			 80 81 82 83 84 85 86 87 88 89
			 90 91 92 93 94 95 96 97 98 99
			100
		>;
		default-brightness-level = <50>;
	};

	backlight1: backlight1 {
		compatible = "pwm-backlight";
		pwms = <&pwm1 0 500000 0>;
		power-supply = <&reg_3v3>;
		brightness-levels = <
			  0  1  2  3  4  5  6  7  8  9
			 10 11 12 13 14 15 16 17 18 19
			 20 21 22 23 24 25 26 27 28 29
			 30 31 32 33 34 35 36 37 38 39
			 40 41 42 43 44 45 46 47 48 49
			 50 51 52 53 54 55 56 57 58 59
			 60 61 62 63 64 65 66 67 68 69
			 70 71 72 73 74 75 76 77 78 79
			 80 81 82 83 84 85 86 87 88 89
			 90 91 92 93 94 95 96 97 98 99
			100
		>;
		default-brightness-level = <50>;
	};

	reg_lcd_pwr0: regulator-lvds0-pwr {
		compatible = "regulator-fixed";
		regulator-name = "LVDS0 POWER";
		regulator-min-microvolt = <3300000>;
		regulator-max-microvolt = <3300000>;
		gpio = <&gpio3 29 GPIO_ACTIVE_HIGH>;
		enable-active-high;
		regulator-boot-on;
	};

<<<<<<< HEAD
&i2c2 {
	pinctrl-names = "default";
	pinctrl-0 = <&pinctrl_i2c2>;
	status = "okay";

	touchscreen2: eeti@4 {
		compatible = "eeti,egalax_ts";
		reg = <0x04>;
		pinctrl-names = "default";
		pinctrl-0 = <&pinctrl_eeti2>;
		interrupt-parent = <&gpio3>;
		interrupts = <23 0>;
		wakeup-gpios = <&gpio3 23 GPIO_ACTIVE_HIGH>;
		wakeup-source;
=======
	reg_lcd_pwr1: regulator-lvds1-pwr {
		compatible = "regulator-fixed";
		regulator-name = "LVDS1 POWER";
		regulator-min-microvolt = <3300000>;
		regulator-max-microvolt = <3300000>;
		gpio = <&gpio2 31 GPIO_ACTIVE_HIGH>;
		enable-active-high;
		regulator-boot-on;
>>>>>>> 27e1acb7
	};
};

&i2c3 {
	pinctrl-names = "default", "gpio";
	pinctrl-0 = <&pinctrl_i2c3>;
	pinctrl-1 = <&pinctrl_i2c3_gpio>;
	scl-gpios = <&gpio3 21 GPIO_ACTIVE_HIGH>;
	sda-gpios = <&gpio3 28 GPIO_ACTIVE_HIGH>;
	status = "okay";

	sgtl5000: codec@a {
		compatible = "fsl,sgtl5000";
		reg = <0x0a>;
		VDDA-supply = <&reg_2v5>;
		VDDIO-supply = <&reg_3v3>;
		clocks = <&mclk>;
	};
<<<<<<< HEAD

	touchscreen1: eeti@4 {
		compatible = "eeti,egalax_ts";
		reg = <0x04>;
		pinctrl-names = "default";
		pinctrl-0 = <&pinctrl_eeti1>;
		interrupt-parent = <&gpio3>;
		interrupts = <22 0>;
		wakeup-gpios = <&gpio3 22 GPIO_ACTIVE_HIGH>;
		wakeup-source;
	};
=======
>>>>>>> 27e1acb7
};

&iomuxc {
	imx53-tx53-x13x {
		pinctrl_lvds0: lvds0grp {
			fsl,pins = <
				MX53_PAD_LVDS0_TX3_P__LDB_LVDS0_TX3 0x80000000
				MX53_PAD_LVDS0_CLK_P__LDB_LVDS0_CLK 0x80000000
				MX53_PAD_LVDS0_TX2_P__LDB_LVDS0_TX2 0x80000000
				MX53_PAD_LVDS0_TX1_P__LDB_LVDS0_TX1 0x80000000
				MX53_PAD_LVDS0_TX0_P__LDB_LVDS0_TX0 0x80000000
			>;
		};

		pinctrl_lvds1: lvds1grp {
			fsl,pins = <
				MX53_PAD_LVDS1_TX3_P__LDB_LVDS1_TX3 0x80000000
				MX53_PAD_LVDS1_TX2_P__LDB_LVDS1_TX2 0x80000000
				MX53_PAD_LVDS1_CLK_P__LDB_LVDS1_CLK 0x80000000
				MX53_PAD_LVDS1_TX1_P__LDB_LVDS1_TX1 0x80000000
				MX53_PAD_LVDS1_TX0_P__LDB_LVDS1_TX0 0x80000000
			>;
		};

		pinctrl_pwm1: pwm1grp {
			fsl,pins = <MX53_PAD_GPIO_9__PWM1_PWMO 0x04>;
		};

		pinctrl_eeti1: eeti1grp {
			fsl,pins = <
				MX53_PAD_EIM_D22__GPIO3_22 0x1f0 /* Interrupt */
			>;
		};

		pinctrl_eeti2: eeti2grp {
			fsl,pins = <
				MX53_PAD_EIM_D23__GPIO3_23 0x1f0 /* Interrupt */
			>;
		};
	};
};

&ldb {
	pinctrl-names = "default";
	pinctrl-0 = <&pinctrl_lvds0 &pinctrl_lvds1>;
	status = "okay";

	lvds0: lvds-channel@0 {
		fsl,data-mapping = "spwg";
		fsl,data-width = <18>;
		status = "okay";

		display-timings {
			native-mode = <&lvds0_timing0>;

			lvds0_timing0: hsd100pxn1 {
				clock-frequency = <65000000>;
				hactive = <1024>;
				vactive = <768>;
				hback-porch = <220>;
				hsync-len = <60>;
				hfront-porch = <40>;
				vback-porch = <21>;
				vsync-len = <10>;
				vfront-porch = <7>;
				hsync-active = <0>;
				vsync-active = <0>;
				de-active = <1>;
				pixelclk-active = <1>;
			};

			lvds0_timing1: nl12880bc20 {
				clock-frequency = <71000000>;
				hactive = <1280>;
				vactive = <800>;
				hback-porch = <50>;
				hsync-len = <60>;
				hfront-porch = <50>;
				vback-porch = <5>;
				vsync-len = <13>;
				vfront-porch = <5>;
				hsync-active = <0>;
				vsync-active = <0>;
				de-active = <1>;
				pixelclk-active = <1>;
			};
		};
	};

	lvds1: lvds-channel@1 {
		fsl,data-mapping = "spwg";
		fsl,data-width = <18>;
		status = "okay";

		display-timings {
			native-mode = <&lvds1_timing0>;

			lvds1_timing0: hsd100pxn1 {
				clock-frequency = <65000000>;
				hactive = <1024>;
				vactive = <768>;
				hback-porch = <220>;
				hsync-len = <60>;
				hfront-porch = <40>;
				vback-porch = <21>;
				vsync-len = <10>;
				vfront-porch = <7>;
				hsync-active = <0>;
				vsync-active = <0>;
				de-active = <1>;
				pixelclk-active = <1>;
			};
		};
	};
};

&pwm1 {
	pinctrl-names = "default";
	pinctrl-0 = <&pinctrl_pwm1>;
};

&sata {
	status = "okay";
};<|MERGE_RESOLUTION|>--- conflicted
+++ resolved
@@ -109,22 +109,6 @@
 		regulator-boot-on;
 	};
 
-<<<<<<< HEAD
-&i2c2 {
-	pinctrl-names = "default";
-	pinctrl-0 = <&pinctrl_i2c2>;
-	status = "okay";
-
-	touchscreen2: eeti@4 {
-		compatible = "eeti,egalax_ts";
-		reg = <0x04>;
-		pinctrl-names = "default";
-		pinctrl-0 = <&pinctrl_eeti2>;
-		interrupt-parent = <&gpio3>;
-		interrupts = <23 0>;
-		wakeup-gpios = <&gpio3 23 GPIO_ACTIVE_HIGH>;
-		wakeup-source;
-=======
 	reg_lcd_pwr1: regulator-lvds1-pwr {
 		compatible = "regulator-fixed";
 		regulator-name = "LVDS1 POWER";
@@ -133,7 +117,6 @@
 		gpio = <&gpio2 31 GPIO_ACTIVE_HIGH>;
 		enable-active-high;
 		regulator-boot-on;
->>>>>>> 27e1acb7
 	};
 };
 
@@ -152,20 +135,6 @@
 		VDDIO-supply = <&reg_3v3>;
 		clocks = <&mclk>;
 	};
-<<<<<<< HEAD
-
-	touchscreen1: eeti@4 {
-		compatible = "eeti,egalax_ts";
-		reg = <0x04>;
-		pinctrl-names = "default";
-		pinctrl-0 = <&pinctrl_eeti1>;
-		interrupt-parent = <&gpio3>;
-		interrupts = <22 0>;
-		wakeup-gpios = <&gpio3 22 GPIO_ACTIVE_HIGH>;
-		wakeup-source;
-	};
-=======
->>>>>>> 27e1acb7
 };
 
 &iomuxc {
